import torch
import logging
import torch.nn as nn
from torch.optim import AdamW
from torch.utils.data import DataLoader, Dataset
from transformers import XLMRobertaModel, XLMRobertaTokenizer, get_linear_schedule_with_warmup
from sklearn.metrics import classification_report
from tqdm import tqdm
from config.paths import PathConfig
from pathlib import Path
import pandas as pd
from typing import Dict, Any, List
import os 
os.environ["zero_division"] = "false"  
# Setup logging
logging.basicConfig(format='%(asctime)s - %(levelname)s - %(message)s')
logger = logging.getLogger(__name__)
logger.setLevel(logging.INFO)

paths = PathConfig()

class PersonalityDataset(Dataset):
    def __init__(self, data: pd.DataFrame, tokenizer: XLMRobertaTokenizer):
        self.data = data.reset_index(drop=True)
        self.tokenizer = tokenizer

    def __len__(self):
        return len(self.data)

    def __getitem__(self, idx: int) -> Dict[str, torch.Tensor]:
        text = str(self.data.iloc[idx]['text'])
        label = self.data.iloc[idx]['label_code']
        encoding = self.tokenizer(
            text,
            max_length=128,
            padding="max_length",
            truncation=True,
            return_tensors="pt"
        )
        return {
            'input_ids': encoding['input_ids'].flatten(),
            'attention_mask': encoding['attention_mask'].flatten(),
            'labels': torch.tensor(label, dtype=torch.long)
        }

class CustomModel(nn.Module):
    def __init__(self, num_labels: int):
        super().__init__()
        self.num_labels = num_labels
        self.roberta = XLMRobertaModel.from_pretrained("xlm-roberta-base")
        self.dropout = nn.Dropout(0.1)
        self.classifier = nn.Linear(768, num_labels)
        self.loss_fct = nn.CrossEntropyLoss()

        for layer in self.roberta.encoder.layer[:8]:
            for param in layer.parameters():
                param.requires_grad = False

    def forward(self, input_ids: torch.Tensor, attention_mask: torch.Tensor, labels: torch.Tensor = None) -> Dict[str, Any]:
        outputs = self.roberta(input_ids=input_ids, attention_mask=attention_mask)
        pooled_output = self.dropout(outputs.last_hidden_state[:, 0, :])
        logits = self.classifier(pooled_output)
        loss = self.loss_fct(logits, labels) if labels is not None else None
        return {'logits': logits, 'loss': loss}

<<<<<<< HEAD
    def save_model(self, path):
        backbone_path = Path(path) / "classifier"
        backbone_path.mkdir(parents=True, exist_ok=True)
        self.roberta.save_pretrained(backbone_path)
        torch.save(self.classifier.state_dict(), backbone_path / "classifier.pt")

    def load_model(self, path):
        backbone_path = Path(path) / "classifier"
        self.roberta = XLMRobertaModel.from_pretrained(backbone_path)
        self.classifier.load_state_dict(torch.load(backbone_path / "classifier.pt"))
=======
    def save_model(self, save_dir: Path):
        self.roberta.save_pretrained(save_dir / "classifier")
        torch.save(self.classifier.state_dict(), save_dir / "classifier" / "classifier.pt")

    def load_model(self, load_dir: Path):
        self.roberta = XLMRobertaModel.from_pretrained(load_dir / "classifier")
        self.classifier = nn.Linear(768, self.num_labels)
        self.classifier.load_state_dict(torch.load(load_dir / "classifier" / "classifier.pt"))
>>>>>>> 3db4ddf2

class PersonalityClassifierTrainer:
    def __init__(self, num_labels: int):
        self.batch_size = 16
        self.epochs = 200
        self.learning_rate = 1e-5
        self.grad_accum_steps = 2
        self.weight_decay = 0.01
        self.max_grad_norm = 1.0
        self.patience = 3
        self.num_labels = num_labels
        self.device = torch.device("cuda" if torch.cuda.is_available() else "cpu")

    def _create_loader(self, df: pd.DataFrame, tokenizer: XLMRobertaTokenizer, is_train: bool = True) -> DataLoader:
        return DataLoader(
            PersonalityDataset(df, tokenizer),
            batch_size=self.batch_size,
            shuffle=is_train,
            num_workers=2
        )

    def initialize_model(self) -> CustomModel:
        return CustomModel(self.num_labels).to(self.device)

    def create_optimizer_scheduler(self, model: nn.Module, num_training_steps: int):
        optimizer = AdamW(model.parameters(), lr=self.learning_rate, weight_decay=self.weight_decay)
        scheduler = get_linear_schedule_with_warmup(
            optimizer,
            num_warmup_steps=num_training_steps // 10,
            num_training_steps=num_training_steps
        )
        return optimizer, scheduler

    def _validate_loader(self, loader: DataLoader, name: str):
        try:
            batch = next(iter(loader))
            logger.info(f"{name} loader contains {len(loader.dataset)} samples")
            logger.info(f"Sample batch shape: {batch['input_ids'].shape}")
        except Exception as e:
            logger.error(f"Data validation failed: {str(e)}")
            raise

    def train(self, train_df: pd.DataFrame, val_df: pd.DataFrame, tokenizer: XLMRobertaTokenizer) -> CustomModel:
        model = self.initialize_model()
        train_loader = self._create_loader(train_df, tokenizer)
        val_loader = self._create_loader(val_df, tokenizer, is_train=False)

        total_steps = len(train_loader) * self.epochs // self.grad_accum_steps
        optimizer, scheduler = self.create_optimizer_scheduler(model, total_steps)

        self._validate_loader(train_loader, "Training")
        self._validate_loader(val_loader, "Validation")

        best_val_loss = float('inf')
        no_improve = 0
    
        Path(paths.MODELS).mkdir(parents=True, exist_ok=True)

        for epoch in range(self.epochs):
            train_metrics = self.train_epoch(model, train_loader, optimizer, scheduler, epoch)
            val_metrics = self.validate(model, val_loader)

            logger.info(
                f"Epoch {epoch+1}/{self.epochs}\n"
                f"Train Loss: {train_metrics['loss']:.4f} | Acc: {train_metrics['accuracy']:.2f}%\n"
                f"Val Loss: {val_metrics['loss']:.4f} | Acc: {val_metrics['accuracy']:.2f}%"
            )

            if val_metrics['loss'] < best_val_loss:
                best_val_loss = val_metrics['loss']
<<<<<<< HEAD
                model.save_model(model_dir)
                tokenizer.save_pretrained(Path(model_dir) / "tokenizer")
=======
                no_improve = 0
                model.save_model(paths.MODELS)
                tokenizer.save_pretrained(paths.TOKENIZER)
            else:
                no_improve += 1

            if no_improve >= self.patience:
                logger.info("Early stopping triggered.")
                break
>>>>>>> 3db4ddf2

        return model

    def train_epoch(self, model: CustomModel, loader: DataLoader, optimizer: torch.optim.Optimizer, scheduler, epoch: int) -> Dict[str, float]:
        model.train()
        total_loss = 0
        correct = 0
        total_samples = 0
        optimizer.zero_grad()

        progress_bar = tqdm(loader, desc=f"Epoch {epoch+1}")
        for i, batch in enumerate(progress_bar):
            inputs = {k: v.to(self.device) for k, v in batch.items()}
            outputs = model(**inputs)
            loss = outputs['loss'] / self.grad_accum_steps
            loss.backward()

            if (i + 1) % self.grad_accum_steps == 0:
                torch.nn.utils.clip_grad_norm_(model.parameters(), self.max_grad_norm)
                optimizer.step()
                scheduler.step()
                optimizer.zero_grad()

            preds = torch.argmax(outputs['logits'], dim=1)
            correct += (preds == inputs['labels']).sum().item()
            total_samples += inputs['labels'].size(0)
            total_loss += outputs['loss'].item()

            progress_bar.set_postfix({
                'loss': total_loss / (i + 1),
                'acc': f"{100 * correct / total_samples:.2f}%",
                'lr': scheduler.get_last_lr()[0]
            })

        return {
            "loss": total_loss / len(loader),
            "accuracy": 100 * correct / total_samples
        }

    def validate(self, model: CustomModel, loader: DataLoader) -> Dict[str, float]:
        model.eval()
        total_loss = 0
        correct = 0
        total_samples = 0
        all_preds, all_labels = [], []

        with torch.no_grad():
            for batch in tqdm(loader, desc="Validating"):
                inputs = {k: v.to(self.device) for k, v in batch.items()}
                outputs = model(**inputs)
                total_loss += outputs['loss'].item()
                preds = torch.argmax(outputs['logits'], dim=1)
                correct += (preds == inputs['labels']).sum().item()
                total_samples += inputs['labels'].size(0)
                all_preds.extend(preds.cpu().tolist())
                all_labels.extend(inputs['labels'].cpu().tolist())

        report = classification_report(all_labels, all_preds, digits=4, output_dict=True)
        print(report)
        logger.info(f"Validation Loss: {total_loss / len(loader):.4f}")
        logger.info(f"Validation classification report:\n{classification_report(all_labels, all_preds, digits=4)}")

        return {
            "loss": total_loss / len(loader),
            "accuracy": 100 * correct / total_samples
        }<|MERGE_RESOLUTION|>--- conflicted
+++ resolved
@@ -63,7 +63,7 @@
         loss = self.loss_fct(logits, labels) if labels is not None else None
         return {'logits': logits, 'loss': loss}
 
-<<<<<<< HEAD
+
     def save_model(self, path):
         backbone_path = Path(path) / "classifier"
         backbone_path.mkdir(parents=True, exist_ok=True)
@@ -74,16 +74,6 @@
         backbone_path = Path(path) / "classifier"
         self.roberta = XLMRobertaModel.from_pretrained(backbone_path)
         self.classifier.load_state_dict(torch.load(backbone_path / "classifier.pt"))
-=======
-    def save_model(self, save_dir: Path):
-        self.roberta.save_pretrained(save_dir / "classifier")
-        torch.save(self.classifier.state_dict(), save_dir / "classifier" / "classifier.pt")
-
-    def load_model(self, load_dir: Path):
-        self.roberta = XLMRobertaModel.from_pretrained(load_dir / "classifier")
-        self.classifier = nn.Linear(768, self.num_labels)
-        self.classifier.load_state_dict(torch.load(load_dir / "classifier" / "classifier.pt"))
->>>>>>> 3db4ddf2
 
 class PersonalityClassifierTrainer:
     def __init__(self, num_labels: int):
@@ -154,20 +144,8 @@
 
             if val_metrics['loss'] < best_val_loss:
                 best_val_loss = val_metrics['loss']
-<<<<<<< HEAD
                 model.save_model(model_dir)
                 tokenizer.save_pretrained(Path(model_dir) / "tokenizer")
-=======
-                no_improve = 0
-                model.save_model(paths.MODELS)
-                tokenizer.save_pretrained(paths.TOKENIZER)
-            else:
-                no_improve += 1
-
-            if no_improve >= self.patience:
-                logger.info("Early stopping triggered.")
-                break
->>>>>>> 3db4ddf2
 
         return model
 
